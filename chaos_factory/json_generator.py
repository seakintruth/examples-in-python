--- conflicted
+++ resolved
@@ -135,15 +135,12 @@
         end = min(i + records_per_file, num_records)
         batch_output_name = os.path.join(output_dir, f"tmp_records_{start}_{end}.json")
         os.remove(batch_output_name)
-<<<<<<< HEAD
         print(f"Deleted {batch_output_name}{time.time():.2f}")
 
     end_time = time.time()  # End timing
     total_time = end_time - start_time
     logging.info(f"Total time to generate output: {total_time:.2f} seconds")
-=======
-        print(f"Deleted {batch_output_name}")
->>>>>>> dcb12344
+
         
 def main():
     """Main function to parse arguments and generate JSON table."""
